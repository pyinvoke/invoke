import copy
from typing import Any, Iterable, List, Optional, overload

try:
    from ..vendor.lexicon import Lexicon
    from ..vendor.fluidity import StateMachine, state, transition
except ImportError:
    from lexicon import Lexicon  # type: ignore[no-redef]
<<<<<<< HEAD
    from fluidity import StateMachine, state, transition  # type: ignore[no-redef]
=======
    from fluidity import (  # type: ignore[no-redef]
        StateMachine,
        state,
        transition,
    )
>>>>>>> 0124f7ed

from .context import ParserContext
from ..exceptions import ParseError
from ..util import debug
<<<<<<< HEAD
=======

if TYPE_CHECKING:
    from .context import ParserContext
>>>>>>> 0124f7ed


def is_flag(value: str) -> bool:
    return value.startswith("-")


def is_long_flag(value: str) -> bool:
    return value.startswith("--")


<<<<<<< HEAD
class ParseResult(List[ParserContext]):
=======
class ParseResult(List["ParserContext"]):
>>>>>>> 0124f7ed
    """
    List-like object with some extra parse-related attributes.

    Specifically, a ``.remainder`` attribute, which is the string found after a
    ``--`` in any parsed argv list; and an ``.unparsed`` attribute, a list of
    tokens that were unable to be parsed.

    .. versionadded:: 1.0
    """

    @overload
    def __init__(self) -> None:
        ...
    @overload
    def __init__(self, iterable: Iterable[ParserContext], /):
        ...
    def __init__(self, iterable: Optional[Iterable[ParserContext]] = None, /):  # type: ignore[misc]
        if iterable is None:
            super().__init__()
        else:
            super().__init__(iterable)
        self.remainder = ""
        self.unparsed: List[str] = []


class Parser:
    """
    Create parser conscious of ``contexts`` and optional ``initial`` context.

    ``contexts`` should be an iterable of ``Context`` instances which will be
    searched when new context names are encountered during a parse. These
    Contexts determine what flags may follow them, as well as whether given
    flags take values.

    ``initial`` is optional and will be used to determine validity of "core"
    options/flags at the start of the parse run, if any are encountered.

    ``ignore_unknown`` determines what to do when contexts are found which do
    not map to any members of ``contexts``. By default it is ``False``, meaning
    any unknown contexts result in a parse error exception. If ``True``,
    encountering an unknown context halts parsing and populates the return
    value's ``.unparsed`` attribute with the remaining parse tokens.

    .. versionadded:: 1.0
    """

    def __init__(
        self,
        contexts: Iterable["ParserContext"] = (),
        initial: Optional["ParserContext"] = None,
        ignore_unknown: bool = False,
    ) -> None:
        self.initial = initial
        self.contexts = Lexicon()
        self.ignore_unknown = ignore_unknown
        for context in contexts:
            debug("Adding {}".format(context))
            if not context.name:
                raise ValueError("Non-initial contexts must have names.")
            exists = "A context named/aliased {!r} is already in this parser!"
            if context.name in self.contexts:
                raise ValueError(exists.format(context.name))
            self.contexts[context.name] = context
            for alias in context.aliases:
                if alias in self.contexts:
                    raise ValueError(exists.format(alias))
                self.contexts.alias(alias, to=context.name)

    def parse_argv(self, argv: List[str]) -> ParseResult:
        """
        Parse an argv-style token list ``argv``.

        Returns a list (actually a subclass, `.ParseResult`) of
        `.ParserContext` objects matching the order they were found in the
        ``argv`` and containing `.Argument` objects with updated values based
        on any flags given.

        Assumes any program name has already been stripped out. Good::

            Parser(...).parse_argv(['--core-opt', 'task', '--task-opt'])

        Bad::

            Parser(...).parse_argv(['invoke', '--core-opt', ...])

        :param argv: List of argument string tokens.
        :returns:
            A `.ParseResult` (a ``list`` subclass containing some number of
            `.ParserContext` objects).

        .. versionadded:: 1.0
        """
        machine = ParseMachine(
<<<<<<< HEAD
            initial=self.initial,  # type: ignore[arg-type] # FIXME: should not be none
=======
            # FIXME: initial should not be none
            initial=self.initial,  # type: ignore[arg-type]
>>>>>>> 0124f7ed
            contexts=self.contexts,
            ignore_unknown=self.ignore_unknown,
        )
        # FIXME: Why isn't there str.partition for lists? There must be a
        # better way to do this. Split argv around the double-dash remainder
        # sentinel.
        debug("Starting argv: {!r}".format(argv))
        try:
            ddash = argv.index("--")
        except ValueError:
            ddash = len(argv)  # No remainder == body gets all
        body = argv[:ddash]
        remainder = argv[ddash:][1:]  # [1:] to strip off remainder itself
        if remainder:
            debug(
                "Remainder: argv[{!r}:][1:] => {!r}".format(ddash, remainder)
            )
        for index, token in enumerate(body):
            # Handle non-space-delimited forms, if not currently expecting a
            # flag value and still in valid parsing territory (i.e. not in
            # "unknown" state which implies store-only)
            # NOTE: we do this in a few steps so we can
            # split-then-check-validity; necessary for things like when the
            # previously seen flag optionally takes a value.
            mutations = []
            orig = token
            if is_flag(token) and not machine.result.unparsed:
                # Equals-sign-delimited flags, eg --foo=bar or -f=bar
                if "=" in token:
                    token, _, value = token.partition("=")
                    msg = "Splitting x=y expr {!r} into tokens {!r} and {!r}"
                    debug(msg.format(orig, token, value))
                    mutations.append((index + 1, value))
                # Contiguous boolean short flags, e.g. -qv
                elif not is_long_flag(token) and len(token) > 2:
                    full_token = token[:]
                    rest, token = token[2:], token[:2]
                    err = "Splitting {!r} into token {!r} and rest {!r}"
                    debug(err.format(full_token, token, rest))
                    # Handle boolean flag block vs short-flag + value. Make
                    # sure not to test the token as a context flag if we've
                    # passed into 'storing unknown stuff' territory (e.g. on a
                    # core-args pass, handling what are going to be task args)
                    have_flag = (
                        token in machine.context.flags
                        and machine.current_state != "unknown"
                    )
                    if have_flag and machine.context.flags[token].takes_value:
                        msg = "{!r} is a flag for current context & it takes a value, giving it {!r}"  # noqa
                        debug(msg.format(token, rest))
                        mutations.append((index + 1, rest))
                    else:
                        _rest = ["-{}".format(x) for x in rest]
                        msg = "Splitting multi-flag glob {!r} into {!r} and {!r}"  # noqa
                        debug(msg.format(orig, token, _rest))
                        for item in reversed(_rest):
                            mutations.append((index + 1, item))
            # Here, we've got some possible mutations queued up, and 'token'
            # may have been overwritten as well. Whether we apply those and
            # continue as-is, or roll it back, depends:
            # - If the parser wasn't waiting for a flag value, we're already on
            # the right track, so apply mutations and move along to the
            # handle() step.
            # - If we ARE waiting for a value, and the flag expecting it ALWAYS
            # wants a value (it's not optional), we go back to using the
            # original token. (TODO: could reorganize this to avoid the
            # sub-parsing in this case, but optimizing for human-facing
            # execution isn't critical.)
            # - Finally, if we are waiting for a value AND it's optional, we
            # inspect the first sub-token/mutation to see if it would otherwise
            # have been a valid flag, and let that determine what we do (if
            # valid, we apply the mutations; if invalid, we reinstate the
            # original token.)
            if machine.waiting_for_flag_value:
                optional = machine.flag and machine.flag.optional
                subtoken_is_valid_flag = token in machine.context.flags
                if not (optional and subtoken_is_valid_flag):
                    token = orig
                    mutations = []
            for index, value in mutations:
                body.insert(index, value)
            machine.handle(token)
        machine.finish()
        result = machine.result
        result.remainder = " ".join(remainder)
        return result


class ParseMachine(StateMachine):
    initial_state = "context"

    state("context", enter=["complete_flag", "complete_context"])
    state("unknown", enter=["complete_flag", "complete_context"])
    state("end", enter=["complete_flag", "complete_context"])

    transition(from_=("context", "unknown"), event="finish", to="end")
    transition(
        from_="context",
        event="see_context",
        action="switch_to_context",
        to="context",
    )
    transition(
        from_=("context", "unknown"),
        event="see_unknown",
        action="store_only",
        to="unknown",
    )

    def changing_state(self, from_: str, to: str) -> None:
        debug("ParseMachine: {!r} => {!r}".format(from_, to))

    def __init__(
        self,
        initial: "ParserContext",
        contexts: Lexicon,
        ignore_unknown: bool,
    ) -> None:
        # Initialize
        self.ignore_unknown = ignore_unknown
        self.initial = self.context = copy.deepcopy(initial)
        debug("Initialized with context: {!r}".format(self.context))
        self.flag = None
        self.flag_got_value = False
        self.result = ParseResult()
        self.contexts = copy.deepcopy(contexts)
        debug("Available contexts: {!r}".format(self.contexts))
        # In case StateMachine does anything in __init__
        super().__init__()

    @property
    def waiting_for_flag_value(self) -> bool:
        # Do we have a current flag, and does it expect a value (vs being a
        # bool/toggle)?
        takes_value = self.flag and self.flag.takes_value
        if not takes_value:
            return False
        # OK, this flag is one that takes values.
        # Is it a list type (which has only just been switched to)? Then it'll
        # always accept more values.
        # TODO: how to handle somebody wanting it to be some other iterable
        # like tuple or custom class? Or do we just say unsupported?
        if self.flag.kind is list and not self.flag_got_value:
            return True
        # Not a list, okay. Does it already have a value?
        has_value = self.flag.raw_value is not None
        # If it doesn't have one, we're waiting for one (which tells the parser
        # how to proceed and typically to store the next token.)
        # TODO: in the negative case here, we should do something else instead:
        # - Except, "hey you screwed up, you already gave that flag!"
        # - Overwrite, "oh you changed your mind?" - which requires more work
        # elsewhere too, unfortunately. (Perhaps additional properties on
        # Argument that can be queried, e.g. "arg.is_iterable"?)
        return not has_value

    def handle(self, token: str) -> None:
        debug("Handling token: {!r}".format(token))
        # Handle unknown state at the top: we don't care about even
        # possibly-valid input if we've encountered unknown input.
        if self.current_state == "unknown":
            debug("Top-of-handle() see_unknown({!r})".format(token))
            self.see_unknown(token)
            return
        # Flag
        if self.context and token in self.context.flags:
            debug("Saw flag {!r}".format(token))
            self.switch_to_flag(token)
        elif self.context and token in self.context.inverse_flags:
            debug("Saw inverse flag {!r}".format(token))
            self.switch_to_flag(token, inverse=True)
        # Value for current flag
        elif self.waiting_for_flag_value:
            debug(
                "We're waiting for a flag value so {!r} must be it?".format(
                    token
                )
            )  # noqa
            self.see_value(token)
        # Positional args (must come above context-name check in case we still
        # need a posarg and the user legitimately wants to give it a value that
        # just happens to be a valid context name.)
        elif self.context and self.context.missing_positional_args:
            msg = "Context {!r} requires positional args, eating {!r}"
            debug(msg.format(self.context, token))
            self.see_positional_arg(token)
        # New context
        elif token in self.contexts:
            self.see_context(token)
        # Initial-context flag being given as per-task flag (e.g. --help)
        elif self.initial and token in self.initial.flags:
            debug("Saw (initial-context) flag {!r}".format(token))
            flag = self.initial.flags[token]
            # Special-case for core --help flag: context name is used as value.
            if flag.name == "help":
                flag.value = self.context.name
                msg = "Saw --help in a per-task context, setting task name ({!r}) as its value"  # noqa
                debug(msg.format(flag.value))
            # All others: just enter the 'switch to flag' parser state
            else:
                # TODO: handle inverse core flags too? There are none at the
                # moment (e.g. --no-dedupe is actually 'no_dedupe', not a
                # default-False 'dedupe') and it's up to us whether we actually
                # put any in place.
                self.switch_to_flag(token)
        # Unknown
        else:
            if not self.ignore_unknown:
                debug("Can't find context named {!r}, erroring".format(token))
                self.error("No idea what {!r} is!".format(token))
            else:
                debug("Bottom-of-handle() see_unknown({!r})".format(token))
                self.see_unknown(token)

    def store_only(self, token: str) -> None:
        # Start off the unparsed list
        debug("Storing unknown token {!r}".format(token))
        self.result.unparsed.append(token)

    def complete_context(self) -> None:
        debug(
            "Wrapping up context {!r}".format(
                self.context.name if self.context else self.context
            )
        )
        # Ensure all of context's positional args have been given.
        if self.context and self.context.missing_positional_args:
            err = "'{}' did not receive required positional arguments: {}"
            names = ", ".join(
                "'{}'".format(x.name)
                for x in self.context.missing_positional_args
            )
            self.error(err.format(self.context.name, names))
        if self.context and self.context not in self.result:
            self.result.append(self.context)

    def switch_to_context(self, name: str) -> None:
        self.context = copy.deepcopy(self.contexts[name])
        debug("Moving to context {!r}".format(name))
        debug("Context args: {!r}".format(self.context.args))
        debug("Context flags: {!r}".format(self.context.flags))
        debug("Context inverse_flags: {!r}".format(self.context.inverse_flags))

    def complete_flag(self) -> None:
        if self.flag:
            msg = "Completing current flag {} before moving on"
            debug(msg.format(self.flag))
        # Barf if we needed a value and didn't get one
        if (
            self.flag
            and self.flag.takes_value
            and self.flag.raw_value is None
            and not self.flag.optional
        ):
            err = "Flag {!r} needed value and was not given one!"
            self.error(err.format(self.flag))
        # Handle optional-value flags; at this point they were not given an
        # explicit value, but they were seen, ergo they should get treated like
        # bools.
        if self.flag and self.flag.raw_value is None and self.flag.optional:
            msg = "Saw optional flag {!r} go by w/ no value; setting to True"
            debug(msg.format(self.flag.name))
            # Skip casting so the bool gets preserved
            self.flag.set_value(True, cast=False)

    def check_ambiguity(self, value: str) -> bool:
        """
        Guard against ambiguity when current flag takes an optional value.

        .. versionadded:: 1.0
        """
        # No flag is currently being examined, or one is but it doesn't take an
        # optional value? Ambiguity isn't possible.
        if not (self.flag and self.flag.optional):
            return False
        # We *are* dealing with an optional-value flag, but it's already
        # received a value? There can't be ambiguity here either.
        if self.flag.raw_value is not None:
            return False
        # Otherwise, there *may* be ambiguity if 1 or more of the below tests
        # fail.
        tests = []
        # Unfilled posargs still exist?
        tests.append(self.context and self.context.missing_positional_args)
        # Value matches another valid task/context name?
        tests.append(value in self.contexts)
        if any(tests):
            msg = "{!r} is ambiguous when given after an optional-value flag"
            raise ParseError(msg.format(value))

    def switch_to_flag(self, flag: str, inverse: bool = False) -> None:
        # Sanity check for ambiguity w/ prior optional-value flag
        self.check_ambiguity(flag)
        # Also tie it off, in case prior had optional value or etc. Seems to be
        # harmless for other kinds of flags. (TODO: this is a serious indicator
        # that we need to move some of this flag-by-flag bookkeeping into the
        # state machine bits, if possible - as-is it was REAL confusing re: why
        # this was manually required!)
        self.complete_flag()
        # Set flag/arg obj
        flag = self.context.inverse_flags[flag] if inverse else flag
        # Update state
        try:
            self.flag = self.context.flags[flag]
        except KeyError as e:
            # Try fallback to initial/core flag
            try:
                self.flag = self.initial.flags[flag]
            except KeyError:
                # If it wasn't in either, raise the original context's
                # exception, as that's more useful / correct.
                raise e
        debug("Moving to flag {!r}".format(self.flag))
        # Bookkeeping for iterable-type flags (where the typical 'value
        # non-empty/nondefault -> clearly it got its value already' test is
        # insufficient)
        self.flag_got_value = False
        # Handle boolean flags (which can immediately be updated)
        if self.flag and not self.flag.takes_value:
            val = not inverse
            debug("Marking seen flag {!r} as {}".format(self.flag, val))
            self.flag.value = val

    def see_value(self, value: str) -> None:
        self.check_ambiguity(value)
        if self.flag and self.flag.takes_value:
            debug("Setting flag {!r} to value {!r}".format(self.flag, value))
            self.flag.value = value
            self.flag_got_value = True
        else:
            self.error("Flag {!r} doesn't take any value!".format(self.flag))

    def see_positional_arg(self, value: str) -> None:
        for arg in self.context.positional_args:
            if arg.value is None:
                arg.value = value
                break

    def error(self, msg: str) -> None:
        raise ParseError(msg, self.context)<|MERGE_RESOLUTION|>--- conflicted
+++ resolved
@@ -6,25 +6,11 @@
     from ..vendor.fluidity import StateMachine, state, transition
 except ImportError:
     from lexicon import Lexicon  # type: ignore[no-redef]
-<<<<<<< HEAD
     from fluidity import StateMachine, state, transition  # type: ignore[no-redef]
-=======
-    from fluidity import (  # type: ignore[no-redef]
-        StateMachine,
-        state,
-        transition,
-    )
->>>>>>> 0124f7ed
 
 from .context import ParserContext
 from ..exceptions import ParseError
 from ..util import debug
-<<<<<<< HEAD
-=======
-
-if TYPE_CHECKING:
-    from .context import ParserContext
->>>>>>> 0124f7ed
 
 
 def is_flag(value: str) -> bool:
@@ -35,11 +21,7 @@
     return value.startswith("--")
 
 
-<<<<<<< HEAD
 class ParseResult(List[ParserContext]):
-=======
-class ParseResult(List["ParserContext"]):
->>>>>>> 0124f7ed
     """
     List-like object with some extra parse-related attributes.
 
@@ -133,12 +115,7 @@
         .. versionadded:: 1.0
         """
         machine = ParseMachine(
-<<<<<<< HEAD
             initial=self.initial,  # type: ignore[arg-type] # FIXME: should not be none
-=======
-            # FIXME: initial should not be none
-            initial=self.initial,  # type: ignore[arg-type]
->>>>>>> 0124f7ed
             contexts=self.contexts,
             ignore_unknown=self.ignore_unknown,
         )
