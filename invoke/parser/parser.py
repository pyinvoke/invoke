--- conflicted
+++ resolved
@@ -75,13 +75,9 @@
             Parser(...).parse_argv(['invoke', '--core-opt', ...])
 
         :param argv: List of argument string tokens.
-<<<<<<< HEAD
-        :returns: A `.ParseResult` (a subclass of `.ParserContext`).
-=======
         :returns:
             A `.ParseResult` (a ``list`` subclass containing some number of
             `.ParserContext` objects).
->>>>>>> 6d803cdf
 
         .. versionadded:: 1.0
         """
