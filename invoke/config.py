import copy
import json
import os
import types
from os import PathLike
from os.path import join, splitext, expanduser
from typing import Any, Dict, Iterator, Optional, Tuple, Type, TypeVar, Union, cast

from .env import Environment
from .exceptions import UnknownFileType, UnpicklableConfigMember
from .runners import Local
from .terminals import WINDOWS
from .util import debug, yaml


try:
    from importlib.machinery import SourceFileLoader
except ImportError:  # PyPy3
<<<<<<< HEAD
    from importlib._bootstrap import (  # type: ignore[import, no-redef]
=======
    from importlib._bootstrap import (  # type: ignore[no-redef]
>>>>>>> 0124f7ed
        _SourceFileLoader as SourceFileLoader,
    )

_T = TypeVar("_T")
_U = TypeVar("_U")


def load_source(name: str, path: str) -> Dict[str, Any]:
    if not os.path.exists(path):
        return {}
    return vars(SourceFileLoader("mod", path).load_module())


class DataProxy:
    """
    Helper class implementing nested dict+attr access for `.Config`.

    Specifically, is used both for `.Config` itself, and to wrap any other
    dicts assigned as config values (recursively).

    .. warning::
        All methods (of this object or in subclasses) must take care to
        initialize new attributes via ``self._set(name='value')``, or they'll
        run into recursion errors!

    .. versionadded:: 1.0
    """

    # Attributes which get proxied through to inner merged-dict config obj.
    _proxies = (
        tuple(
            """
        get
        has_key
        items
        iteritems
        iterkeys
        itervalues
        keys
        values
    """.split()
        )
        + tuple(
            "__{}__".format(x)
            for x in """
        cmp
        contains
        iter
        sizeof
    """.split()
        )
    )

    @classmethod
    def from_data(
        cls,
        data: Dict[str, Any],
        root: Optional["DataProxy"] = None,
        keypath: Tuple[str, ...] = tuple(),
    ) -> "DataProxy":  # TODO(PY311): Self
        """
        Alternate constructor for 'baby' DataProxies used as sub-dict values.

        Allows creating standalone DataProxy objects while also letting
        subclasses like `.Config` define their own ``__init__`` without
        muddling the two.

        :param dict data:
            This particular DataProxy's personal data. Required, it's the Data
            being Proxied.

        :param root:
            Optional handle on a root DataProxy/Config which needs notification
            on data updates.

        :param tuple keypath:
            Optional tuple describing the path of keys leading to this
            DataProxy's location inside the ``root`` structure. Required if
            ``root`` was given (and vice versa.)

        .. versionadded:: 1.0
        """
        obj = cls()
        obj._set(_config=data)
        obj._set(_root=root)
        obj._set(_keypath=keypath)
        return obj

    def __getattr__(self, key: str) -> Any:
        # NOTE: due to default Python attribute-lookup semantics, "real"
        # attributes will always be yielded on attribute access and this method
        # is skipped. That behavior is good for us (it's more intuitive than
        # having a config key accidentally shadow a real attribute or method).
        try:
            return self._get(key)
        except KeyError:
            # Proxy most special vars to config for dict procotol.
            if key in self._proxies:
                return getattr(self._config, key)
            # Otherwise, raise useful AttributeError to follow getattr proto.
            err = "No attribute or config key found for {!r}".format(key)
            attrs = [x for x in dir(self.__class__) if not x.startswith("_")]
            err += "\n\nValid keys: {!r}".format(
                sorted(list(self._config.keys()))
            )
            err += "\n\nValid real attributes: {!r}".format(attrs)
            raise AttributeError(err)

    def __setattr__(self, key: str, value: Any) -> None:
        # Turn attribute-sets into config updates anytime we don't have a real
        # attribute with the given name/key.
        has_real_attr = key in dir(self)
        if not has_real_attr:
            # Make sure to trigger our own __setitem__ instead of going direct
            # to our internal dict/cache
            self[key] = value
        else:
            super().__setattr__(key, value)

    def __iter__(self) -> Iterator[Dict[str, Any]]:
        # For some reason Python is ignoring our __hasattr__ when determining
        # whether we support __iter__. BOO
        return iter(self._config)

    def __eq__(self, other: object) -> bool:
        # NOTE: Can't proxy __eq__ because the RHS will always be an obj of the
        # current class, not the proxied-to class, and that causes
        # NotImplemented.
        # Try comparing to other objects like ourselves, falling back to a not
        # very comparable value (None) so comparison fails.
        other_val = getattr(other, "_config", None)
        # But we can compare to vanilla dicts just fine, since our _config is
        # itself just a dict.
        if isinstance(other, dict):
            other_val = other
        return bool(self._config == other_val)

    def __len__(self) -> int:
        return len(self._config)

    def __setitem__(self, key: str, value: str) -> None:
        self._config[key] = value
        self._track_modification_of(key, value)

    def __getitem__(self, key: str) -> Any:
        return self._get(key)

    def _get(self, key: str) -> Any:
        # Short-circuit if pickling/copying mechanisms are asking if we've got
        # __setstate__ etc; they'll ask this w/o calling our __init__ first, so
        # we'd be in a RecursionError-causing catch-22 otherwise.
        if key in ("__setstate__",):
            raise AttributeError(key)
        # At this point we should be able to assume a self._config...
        value = self._config[key]
        if isinstance(value, dict):
            # New object's keypath is simply the key, prepended with our own
            # keypath if we've got one.
            keypath = (key,)
            if hasattr(self, "_keypath"):
                keypath = self._keypath + keypath
            # If we have no _root, we must be the root, so it's us. Otherwise,
            # pass along our handle on the root.
            root = getattr(self, "_root", self)
            value = DataProxy.from_data(data=value, root=root, keypath=keypath)
        return value

    def _set(self, *args: Any, **kwargs: Any) -> None:
        """
        Convenience workaround of default 'attrs are config keys' behavior.

        Uses `object.__setattr__` to work around the class' normal proxying
        behavior, but is less verbose than using that directly.

        Has two modes (which may be combined if you really want):

        - ``self._set('attrname', value)``, just like ``__setattr__``
        - ``self._set(attname=value)`` (i.e. kwargs), even less typing.
        """
        if args:
            object.__setattr__(self, *args)
        for key, value in kwargs.items():
            object.__setattr__(self, key, value)

    def __repr__(self) -> str:
        return "<{}: {}>".format(self.__class__.__name__, self._config)

    def __contains__(self, key: str) -> bool:
        return key in self._config

    @property
    def _is_leaf(self) -> bool:
        return hasattr(self, "_root")

    @property
    def _is_root(self) -> bool:
        return hasattr(self, "_modify")

    def _track_removal_of(self, key: str) -> None:
        # Grab the root object responsible for tracking removals; either the
        # referenced root (if we're a leaf) or ourselves (if we're not).
        # (Intermediate nodes never have anything but __getitem__ called on
        # them, otherwise they're by definition being treated as a leaf.)
        target = None
        if self._is_leaf:
            target = self._root
        elif self._is_root:
            target = self
        if target is not None:
            target._remove(getattr(self, "_keypath", tuple()), key)

    def _track_modification_of(self, key: str, value: str) -> None:
        target = None
        if self._is_leaf:
            target = self._root
        elif self._is_root:
            target = self
        if target is not None:
            target._modify(getattr(self, "_keypath", tuple()), key, value)

    def __delitem__(self, key: str) -> None:
        del self._config[key]
        self._track_removal_of(key)

    def __delattr__(self, name: str) -> None:
        # Make sure we don't screw up true attribute deletion for the
        # situations that actually want it. (Uncommon, but not rare.)
        if name in self:
            del self[name]
        else:
            object.__delattr__(self, name)

    def clear(self) -> None:
        keys = list(self.keys())
        for key in keys:
            del self[key]

    def pop(self, *args: Any) -> Any:
        # Must test this up front before (possibly) mutating self._config
        key_existed = args and args[0] in self._config
        # We always have a _config (whether it's a real dict or a cache of
        # merged levels) so we can fall back to it for all the corner case
        # handling re: args (arity, handling a default, raising KeyError, etc)
        ret = self._config.pop(*args)
        # If it looks like no popping occurred (key wasn't there), presumably
        # user gave default, so we can short-circuit return here - no need to
        # track a deletion that did not happen.
        if not key_existed:
            return ret
        # Here, we can assume at least the 1st posarg (key) existed.
        self._track_removal_of(args[0])
        # In all cases, return the popped value.
        return ret

    def popitem(self) -> Any:
        ret = self._config.popitem()
        self._track_removal_of(ret[0])
        return ret

    def setdefault(self, *args: Any) -> Any:
        # Must test up front whether the key existed beforehand
        key_existed = args and args[0] in self._config
        # Run locally
        ret = self._config.setdefault(*args)
        # Key already existed -> nothing was mutated, short-circuit
        if key_existed:
            return ret
        # Here, we can assume the key did not exist and thus user must have
        # supplied a 'default' (if they did not, the real setdefault() above
        # would have excepted.)
        key, default = args
        self._track_modification_of(key, default)
        return ret

    def update(self, *args: Any, **kwargs: Any) -> None:
        if kwargs:
            for key, value in kwargs.items():
                self[key] = value
        elif args:
            # TODO: complain if arity>1
            arg = args[0]
            if isinstance(arg, dict):
                for key in arg:
                    self[key] = arg[key]
            else:
                # TODO: be stricter about input in this case
                for pair in arg:
                    self[pair[0]] = pair[1]


class Config(DataProxy):
    """
    Invoke's primary configuration handling class.

    See :doc:`/concepts/configuration` for details on the configuration system
    this class implements, including the :ref:`configuration hierarchy
    <config-hierarchy>`. The rest of this class' documentation assumes
    familiarity with that document.

    **Access**

    Configuration values may be accessed and/or updated using dict syntax::

        config['foo']

    or attribute syntax::

        config.foo

    Nesting works the same way - dict config values are turned into objects
    which honor both the dictionary protocol and the attribute-access method::

       config['foo']['bar']
       config.foo.bar

    **A note about attribute access and methods**

    This class implements the entire dictionary protocol: methods such as
    ``keys``, ``values``, ``items``, ``pop`` and so forth should all function
    as they do on regular dicts. It also implements new config-specific methods
    such as `load_system`, `load_collection`, `merge`, `clone`, etc.

    .. warning::
        Accordingly, this means that if you have configuration options sharing
        names with these methods, you **must** use dictionary syntax (e.g.
        ``myconfig['keys']``) to access the configuration data.

    **Lifecycle**

    At initialization time, `.Config`:

    - creates per-level data structures;
    - stores any levels supplied to `__init__`, such as defaults or overrides,
      as well as the various config file paths/filename patterns;
    - and loads config files, if found (though typically this just means system
      and user-level files, as project and runtime files need more info before
      they can be found and loaded.)

        - This step can be skipped by specifying ``lazy=True``.

    At this point, `.Config` is fully usable - and because it pre-emptively
    loads some config files, those config files can affect anything that
    comes after, like CLI parsing or loading of task collections.

    In the CLI use case, further processing is done after instantiation, using
    the ``load_*`` methods such as `load_overrides`, `load_project`, etc:

    - the result of argument/option parsing is applied to the overrides level;
    - a project-level config file is loaded, as it's dependent on a loaded
      tasks collection;
    - a runtime config file is loaded, if its flag was supplied;
    - then, for each task being executed:

        - per-collection data is loaded (only possible now that we have
          collection & task in hand);
        - shell environment data is loaded (must be done at end of process due
          to using the rest of the config as a guide for interpreting env var
          names.)

    At this point, the config object is handed to the task being executed, as
    part of its execution `.Context`.

    Any modifications made directly to the `.Config` itself after this point
    end up stored in their own (topmost) config level, making it easier to
    debug final values.

    Finally, any *deletions* made to the `.Config` (e.g. applications of
    dict-style mutators like ``pop``, ``clear`` etc) are also tracked in their
    own structure, allowing the config object to honor such method calls
    without mutating the underlying source data.

    **Special class attributes**

    The following class-level attributes are used for low-level configuration
    of the config system itself, such as which file paths to load. They are
    primarily intended for overriding by subclasses.

    - ``prefix``: Supplies the default value for ``file_prefix`` (directly) and
      ``env_prefix`` (uppercased). See their descriptions for details. Its
      default value is ``"invoke"``.
    - ``file_prefix``: The config file 'basename' default (though it is not a
      literal basename; it can contain path parts if desired) which is appended
      to the configured values of ``system_prefix``, ``user_prefix``, etc, to
      arrive at the final (pre-extension) file paths.

      Thus, by default, a system-level config file path concatenates the
      ``system_prefix`` of ``/etc/`` with the ``file_prefix`` of ``invoke`` to
      arrive at paths like ``/etc/invoke.json``.

      Defaults to ``None``, meaning to use the value of ``prefix``.

    - ``env_prefix``: A prefix used (along with a joining underscore) to
      determine which environment variables are loaded as the env var
      configuration level. Since its default is the value of ``prefix``
      capitalized, this means env vars like ``INVOKE_RUN_ECHO`` are sought by
      default.

      Defaults to ``None``, meaning to use the value of ``prefix``.

    .. versionadded:: 1.0
    """

    prefix = "invoke"
    file_prefix = None
    env_prefix = None

    @staticmethod
    def global_defaults() -> Dict[str, Any]:
        """
        Return the core default settings for Invoke.

        Generally only for use by `.Config` internals. For descriptions of
        these values, see :ref:`default-values`.

        Subclasses may choose to override this method, calling
        ``Config.global_defaults`` and applying `.merge_dicts` to the result,
        to add to or modify these values.

        .. versionadded:: 1.0
        """
        # On Windows, which won't have /bin/bash, check for a set COMSPEC env
        # var (https://en.wikipedia.org/wiki/COMSPEC) or fallback to an
        # unqualified cmd.exe otherwise.
        if WINDOWS:
            shell = os.environ.get("COMSPEC", "cmd.exe")
        # Else, assume Unix, most distros of which have /bin/bash available.
        # TODO: consider an automatic fallback to /bin/sh for systems lacking
        # /bin/bash; however users may configure run.shell quite easily, so...
        else:
            shell = "/bin/bash"

        return {
            # TODO: we document 'debug' but it's not truly implemented outside
            # of env var and CLI flag. If we honor it, we have to go around and
            # figure out at what points we might want to call
            # `util.enable_logging`:
            # - just using it as a fallback default for arg parsing isn't much
            # use, as at that point the config holds nothing but defaults & CLI
            # flag values
            # - doing it at file load time might be somewhat useful, though
            # where this happens may be subject to change soon
            # - doing it at env var load time seems a bit silly given the
            # existing support for at-startup testing for INVOKE_DEBUG
            # 'debug': False,
            # TODO: I feel like we want these to be more consistent re: default
            # values stored here vs 'stored' as logic where they are
            # referenced, there are probably some bits that are all "if None ->
            # default" that could go here. Alternately, make _more_ of these
            # default to None?
            "run": {
                "asynchronous": False,
                "disown": False,
                "dry": False,
                "echo": False,
                "echo_stdin": None,
                "encoding": None,
                "env": {},
                "err_stream": None,
                "fallback": True,
                "hide": None,
                "in_stream": None,
                "out_stream": None,
                "echo_format": "\033[1;37m{command}\033[0m",
                "pty": False,
                "replace_env": False,
                "shell": shell,
                "warn": False,
                "watchers": [],
            },
            # This doesn't live inside the 'run' tree; otherwise it'd make it
            # somewhat harder to extend/override in Fabric 2 which has a split
            # local/remote runner situation.
            "runners": {"local": Local},
            "sudo": {
                "password": None,
                "prompt": "[sudo] password: ",
                "user": None,
            },
            "tasks": {
                "auto_dash_names": True,
                "collection_name": "tasks",
                "dedupe": True,
                "executor_class": None,
                "ignore_unknown_help": False,
                "search_root": None,
            },
            "timeouts": {"command": None},
        }

    def __init__(
        self,
        overrides: Optional[Dict[str, Any]] = None,
        defaults: Optional[Dict[str, Any]] = None,
        system_prefix: Optional[str] = None,
        user_prefix: Optional[str] = None,
        project_location: Optional[PathLike] = None,
        runtime_path: Optional[PathLike] = None,
        lazy: bool = False,
    ):
        """
        Creates a new config object.

        :param dict defaults:
            A dict containing default (lowest level) config data. Default:
            `global_defaults`.

        :param dict overrides:
            A dict containing override-level config data. Default: ``{}``.

        :param str system_prefix:
            Base path for the global config file location; combined with the
            prefix and file suffixes to arrive at final file path candidates.

            Default: ``/etc/`` (thus e.g. ``/etc/invoke.yaml`` or
            ``/etc/invoke.json``).

        :param str user_prefix:
            Like ``system_prefix`` but for the per-user config file. These
            variables are joined as strings, not via path-style joins, so they
            may contain partial file paths; for the per-user config file this
            often means a leading dot, to make the final result a hidden file
            on most systems.

            Default: ``~/.`` (e.g. ``~/.invoke.yaml``).

        :param str project_location:
            Optional directory path of the currently loaded `.Collection` (as
            loaded by `.Loader`). When non-empty, will trigger seeking of
            per-project config files in this directory.

        :param str runtime_path:
            Optional file path to a runtime configuration file.

            Used to fill the penultimate slot in the config hierarchy. Should
            be a full file path to an existing file, not a directory path or a
            prefix.

        :param bool lazy:
            Whether to automatically load some of the lower config levels.

            By default (``lazy=False``), ``__init__`` automatically calls
            `load_system` and `load_user` to load system and user config files,
            respectively.

            For more control over what is loaded when, you can say
            ``lazy=True``, and no automatic loading is done.

            .. note::
                If you give ``defaults`` and/or ``overrides`` as ``__init__``
                kwargs instead of waiting to use `load_defaults` or
                `load_overrides` afterwards, those *will* still end up 'loaded'
                immediately.
        """
        # Technically an implementation detail - do not expose in public API.
        # Stores merged configs and is accessed via DataProxy.
        self._set(_config={})

        # Config file suffixes to search, in preference order.
        self._set(_file_suffixes=("yaml", "yml", "json", "py"))

        # Default configuration values, typically a copy of `global_defaults`.
        if defaults is None:
            defaults = copy_dict(self.global_defaults())
        self._set(_defaults=defaults)

        # Collection-driven config data, gathered from the collection tree
        # containing the currently executing task.
        self._set(_collection={})

        # Path prefix searched for the system config file.
        # NOTE: There is no default system prefix on Windows.
        if system_prefix is None and not WINDOWS:
            system_prefix = "/etc/"
        self._set(_system_prefix=system_prefix)
        # Path to loaded system config file, if any.
        self._set(_system_path=None)
        # Whether the system config file has been loaded or not (or ``None`` if
        # no loading has been attempted yet.)
        self._set(_system_found=None)
        # Data loaded from the system config file.
        self._set(_system={})

        # Path prefix searched for per-user config files.
        if user_prefix is None:
            user_prefix = "~/."
        self._set(_user_prefix=user_prefix)
        # Path to loaded user config file, if any.
        self._set(_user_path=None)
        # Whether the user config file has been loaded or not (or ``None`` if
        # no loading has been attempted yet.)
        self._set(_user_found=None)
        # Data loaded from the per-user config file.
        self._set(_user={})

        # As it may want to be set post-init, project conf file related attrs
        # get initialized or overwritten via a specific method.
        self.set_project_location(project_location)

        # Environment variable name prefix
        env_prefix = self.env_prefix
        if env_prefix is None:
            env_prefix = self.prefix
        env_prefix = "{}_".format(env_prefix.upper())
        self._set(_env_prefix=env_prefix)
        # Config data loaded from the shell environment.
        self._set(_env={})

        # As it may want to be set post-init, runtime conf file related attrs
        # get initialized or overwritten via a specific method.
        self.set_runtime_path(runtime_path)

        # Overrides - highest normal config level. Typically filled in from
        # command-line flags.
        if overrides is None:
            overrides = {}
        self._set(_overrides=overrides)

        # Absolute highest level: user modifications.
        self._set(_modifications={})
        # And its sibling: user deletions. (stored as a flat dict of keypath
        # keys and dummy values, for constant-time membership testing/removal
        # w/ no messy recursion. TODO: maybe redo _everything_ that way? in
        # _modifications and other levels, the values would of course be
        # valuable and not just None)
        self._set(_deletions={})

        # Convenience loading of user and system files, since those require no
        # other levels in order to function.
        if not lazy:
            self.load_base_conf_files()
        # Always merge, otherwise defaults, etc are not usable until creator or
        # a subroutine does so.
        self.merge()

    def load_base_conf_files(self) -> None:
        # Just a refactor of something done in unlazy init or in clone()
        self.load_system(merge=False)
        self.load_user(merge=False)

    def load_defaults(self, data: Dict[str, Any], merge: bool = True) -> None:
        """
        Set or replace the 'defaults' configuration level, from ``data``.

        :param dict data: The config data to load as the defaults level.

        :param bool merge:
            Whether to merge the loaded data into the central config. Default:
            ``True``.

        :returns: ``None``.

        .. versionadded:: 1.0
        """
        self._set(_defaults=data)
        if merge:
            self.merge()

    def load_overrides(self, data: Dict[str, Any], merge: bool = True) -> None:
        """
        Set or replace the 'overrides' configuration level, from ``data``.

        :param dict data: The config data to load as the overrides level.

        :param bool merge:
            Whether to merge the loaded data into the central config. Default:
            ``True``.

        :returns: ``None``.

        .. versionadded:: 1.0
        """
        self._set(_overrides=data)
        if merge:
            self.merge()

    def load_system(self, merge: bool = True) -> None:
        """
        Load a system-level config file, if possible.

        Checks the configured ``_system_prefix`` path, which defaults to
        ``/etc``, and will thus load files like ``/etc/invoke.yml``.

        :param bool merge:
            Whether to merge the loaded data into the central config. Default:
            ``True``.

        :returns: ``None``.

        .. versionadded:: 1.0
        """
        self._load_file(prefix="system", merge=merge)

    def load_user(self, merge: bool = True) -> None:
        """
        Load a user-level config file, if possible.

        Checks the configured ``_user_prefix`` path, which defaults to ``~/.``,
        and will thus load files like ``~/.invoke.yml``.

        :param bool merge:
            Whether to merge the loaded data into the central config. Default:
            ``True``.

        :returns: ``None``.

        .. versionadded:: 1.0
        """
        self._load_file(prefix="user", merge=merge)

    def load_project(self, merge: bool = True) -> None:
        """
        Load a project-level config file, if possible.

        Checks the configured ``_project_prefix`` value derived from the path
        given to `set_project_location`, which is typically set to the
        directory containing the loaded task collection.

        Thus, if one were to run the CLI tool against a tasks collection
        ``/home/myuser/code/tasks.py``, `load_project` would seek out files
        like ``/home/myuser/code/invoke.yml``.

        :param bool merge:
            Whether to merge the loaded data into the central config. Default:
            ``True``.

        :returns: ``None``.

        .. versionadded:: 1.0
        """
        self._load_file(prefix="project", merge=merge)

    def set_runtime_path(self, path: Optional[PathLike]) -> None:
        """
        Set the runtime config file path.

        .. versionadded:: 1.0
        """
        # Path to the user-specified runtime config file.
        self._set(_runtime_path=path)
        # Data loaded from the runtime config file.
        self._set(_runtime={})
        # Whether the runtime config file has been loaded or not (or ``None``
        # if no loading has been attempted yet.)
        self._set(_runtime_found=None)

    def load_runtime(self, merge: bool = True) -> None:
        """
        Load a runtime-level config file, if one was specified.

        When the CLI framework creates a `Config`, it sets ``_runtime_path``,
        which is a full path to the requested config file. This method attempts
        to load that file.

        :param bool merge:
            Whether to merge the loaded data into the central config. Default:
            ``True``.

        :returns: ``None``.

        .. versionadded:: 1.0
        """
        self._load_file(prefix="runtime", absolute=True, merge=merge)

    def load_shell_env(self) -> None:
        """
        Load values from the shell environment.

        `.load_shell_env` is intended for execution late in a `.Config`
        object's lifecycle, once all other sources (such as a runtime config
        file or per-collection configurations) have been loaded. Loading from
        the shell is not terrifically expensive, but must be done at a specific
        point in time to ensure the "only known config keys are loaded from the
        env" behavior works correctly.

        See :ref:`env-vars` for details on this design decision and other info
        re: how environment variables are scanned and loaded.

        .. versionadded:: 1.0
        """
        # Force merge of existing data to ensure we have an up to date picture
        debug("Running pre-merge for shell env loading...")
        self.merge()
        debug("Done with pre-merge.")
        loader = Environment(config=self._config, prefix=self._env_prefix)
        self._set(_env=loader.load())
        debug("Loaded shell environment, triggering final merge")
        self.merge()

    def load_collection(
        self, data: Dict[str, Any], merge: bool = True
    ) -> None:
        """
        Update collection-driven config data.

        `.load_collection` is intended for use by the core task execution
        machinery, which is responsible for obtaining collection-driven data.
        See :ref:`collection-configuration` for details.

        .. versionadded:: 1.0
        """
        debug("Loading collection configuration")
        self._set(_collection=data)
        if merge:
            self.merge()

    def set_project_location(self, path: Union[PathLike, str, None]) -> None:
        """
        Set the directory path where a project-level config file may be found.

        Does not do any file loading on its own; for that, see `load_project`.

        .. versionadded:: 1.0
        """
        # 'Prefix' to match the other sets of attrs
        project_prefix = None
        if path is not None:
            # Ensure the prefix is normalized to a directory-like path string
            project_prefix = join(path, "")
        self._set(_project_prefix=project_prefix)
        # Path to loaded per-project config file, if any.
        self._set(_project_path=None)
        # Whether the project config file has been loaded or not (or ``None``
        # if no loading has been attempted yet.)
        self._set(_project_found=None)
        # Data loaded from the per-project config file.
        self._set(_project={})

    def _load_file(
        self, prefix: str, absolute: bool = False, merge: bool = True
    ) -> None:
        # Setup
        found = "_{}_found".format(prefix)
        path = "_{}_path".format(prefix)
        data = "_{}".format(prefix)
        midfix = self.file_prefix
        if midfix is None:
            midfix = self.prefix
        # Short-circuit if loading appears to have occurred already
        if getattr(self, found) is not None:
            return
        # Moar setup
        if absolute:
            absolute_path = getattr(self, path)
            # None -> expected absolute path but none set, short circuit
            if absolute_path is None:
                return
            paths = [absolute_path]
        else:
            path_prefix = getattr(self, "_{}_prefix".format(prefix))
            # Short circuit if loading seems unnecessary (eg for project config
            # files when not running out of a project)
            if path_prefix is None:
                return
            paths = [
                ".".join((path_prefix + midfix, x))
                for x in self._file_suffixes
            ]
        # Poke 'em
        for filepath in paths:
            # Normalize
            filepath = expanduser(filepath)
            try:
                try:
                    type_ = splitext(filepath)[1].lstrip(".")
                    loader = getattr(self, "_load_{}".format(type_))
                except AttributeError:
                    msg = "Config files of type {!r} (from file {!r}) are not supported! Please use one of: {!r}"  # noqa
                    raise UnknownFileType(
                        msg.format(type_, filepath, self._file_suffixes)
                    )
                # Store data, the path it was found at, and fact that it was
                # found
                self._set(data, loader(filepath))
                self._set(path, filepath)
                self._set(found, True)
                break
            # Typically means 'no such file', so just note & skip past.
            except IOError as e:
                if e.errno == 2:
                    err = "Didn't see any {}, skipping."
                    debug(err.format(filepath))
                else:
                    raise
        # Still None -> no suffixed paths were found, record this fact
        if getattr(self, path) is None:
            self._set(found, False)
        # Merge loaded data in if any was found
        elif merge:
            self.merge()

    def _load_yaml(self, path: PathLike) -> Any:
        with open(path) as fd:
            return yaml.safe_load(fd)

    def _load_yml(self, path: PathLike) -> Any:
        return self._load_yaml(path)

    def _load_json(self, path: PathLike) -> Any:
        with open(path) as fd:
            return json.load(fd)

    def _load_py(self, path: str) -> Dict[str, Any]:
        data = {}
        for key, value in (load_source("mod", path)).items():
            # Strip special members, as these are always going to be builtins
            # and other special things a user will not want in their config.
            if key.startswith("__"):
                continue
            # Raise exceptions on module values; they are unpicklable.
            # TODO: suck it up and reimplement copy() without pickling? Then
            # again, a user trying to stuff a module into their config is
            # probably doing something better done in runtime/library level
            # code and not in a "config file"...right?
            if isinstance(value, types.ModuleType):
                err = "'{}' is a module, which can't be used as a config value. (Are you perhaps giving a tasks file instead of a config file by mistake?)"  # noqa
                raise UnpicklableConfigMember(err.format(key))
            data[key] = value
        return data

    def merge(self) -> None:
        """
        Merge all config sources, in order.

        .. versionadded:: 1.0
        """
        debug("Merging config sources in order onto new empty _config...")
        self._set(_config={})
        debug("Defaults: {!r}".format(self._defaults))
        merge_dicts(self._config, self._defaults)
        debug("Collection-driven: {!r}".format(self._collection))
        merge_dicts(self._config, self._collection)
        self._merge_file("system", "System-wide")
        self._merge_file("user", "Per-user")
        self._merge_file("project", "Per-project")
        debug("Environment variable config: {!r}".format(self._env))
        merge_dicts(self._config, self._env)
        self._merge_file("runtime", "Runtime")
        debug("Overrides: {!r}".format(self._overrides))
        merge_dicts(self._config, self._overrides)
        debug("Modifications: {!r}".format(self._modifications))
        merge_dicts(self._config, self._modifications)
        debug("Deletions: {!r}".format(self._deletions))
        obliterate(self._config, self._deletions)

    def _merge_file(self, name: str, desc: str) -> None:
        # Setup
        desc += " config file"  # yup
        found = getattr(self, "_{}_found".format(name))
        path = getattr(self, "_{}_path".format(name))
        data = getattr(self, "_{}".format(name))
        # None -> no loading occurred yet
        if found is None:
            debug("{} has not been loaded yet, skipping".format(desc))
        # True -> hooray
        elif found:
            debug("{} ({}): {!r}".format(desc, path, data))
            merge_dicts(self._config, data)
        # False -> did try, did not succeed
        else:
            # TODO: how to preserve what was tried for each case but only for
            # the negative? Just a branch here based on 'name'?
            debug("{} not found, skipping".format(desc))

    def clone(self, into: Optional[Type["Config"]] = None) -> "Config":
        """
        Return a copy of this configuration object.

        The new object will be identical in terms of configured sources and any
        loaded (or user-manipulated) data, but will be a distinct object with
        as little shared mutable state as possible.

        Specifically, all `dict` values within the config are recursively
        recreated, with non-dict leaf values subjected to `copy.copy` (note:
        *not* `copy.deepcopy`, as this can cause issues with various objects
        such as compiled regexen or threading locks, often found buried deep
        within rich aggregates like API or DB clients).

        The only remaining config values that may end up shared between a
        config and its clone are thus those 'rich' objects that do not
        `copy.copy` cleanly, or compound non-dict objects (such as lists or
        tuples).

        :param into:
            A `.Config` subclass that the new clone should be "upgraded" to.

            Used by client libraries which have their own `.Config` subclasses
            that e.g. define additional defaults; cloning "into" one of these
            subclasses ensures that any new keys/subtrees are added gracefully,
            without overwriting anything that may have been pre-defined.

            Default: ``None`` (just clone into another regular `.Config`).

        :returns:
            A `.Config`, or an instance of the class given to ``into``.

        :raises:
            ``TypeError``, if ``into`` is given a value and that value is not a
            `.Config` subclass.

        .. versionadded:: 1.0
        """
        # Sanity check for 'into'
        if into is not None and not issubclass(into, self.__class__):
            err = "'into' must be a subclass of {}!"
            raise TypeError(err.format(self.__class__.__name__))
        # Construct new object
        klass = self.__class__ if into is None else into
        # Also allow arbitrary constructor kwargs, for subclasses where passing
        # (some) data in at init time is desired (vs post-init copying)
        # TODO: probably want to pivot the whole class this way eventually...?
        # No longer recall exactly why we went with the 'fresh init + attribute
        # setting' approach originally...tho there's clearly some impedance
        # mismatch going on between "I want stuff to happen in my config's
        # instantiation" and "I want cloning to not trigger certain things like
        # external data source loading".
        # NOTE: this will include lazy=True, see end of method
        new = klass(**self._clone_init_kwargs(into=into))
        # Copy/merge/etc all 'private' data sources and attributes
        for name in """
            collection
            system_prefix
            system_path
            system_found
            system
            user_prefix
            user_path
            user_found
            user
            project_prefix
            project_path
            project_found
            project
            env_prefix
            env
            runtime_path
            runtime_found
            runtime
            overrides
            modifications
        """.split():
            name = "_{}".format(name)
            my_data = getattr(self, name)
            # Non-dict data gets carried over straight (via a copy())
            # NOTE: presumably someone could really screw up and change these
            # values' types, but at that point it's on them...
            if not isinstance(my_data, dict):
                new._set(name, copy.copy(my_data))
            # Dict data gets merged (which also involves a copy.copy
            # eventually)
            else:
                merge_dicts(getattr(new, name), my_data)
        # Do what __init__ would've done if not lazy, i.e. load user/system
        # conf files.
        new.load_base_conf_files()
        # Finally, merge() for reals (_load_base_conf_files doesn't do so
        # internally, so that data wouldn't otherwise show up.)
        new.merge()
        return new

    def _clone_init_kwargs(
        self, into: Optional[Type["Config"]] = None
    ) -> Dict[str, Any]:
        """
        Supply kwargs suitable for initializing a new clone of this object.

        Note that most of the `.clone` process involves copying data between
        two instances instead of passing init kwargs; however, sometimes you
        really do want init kwargs, which is why this method exists.

        :param into: The value of ``into`` as passed to the calling `.clone`.

        :returns: A `dict`.
        """
        # NOTE: must pass in defaults fresh or otherwise global_defaults() gets
        # used instead. Except when 'into' is in play, in which case we truly
        # want the union of the two.
        new_defaults = copy_dict(self._defaults)
        if into is not None:
            merge_dicts(new_defaults, into.global_defaults())
        # The kwargs.
        return dict(
            defaults=new_defaults,
            # TODO: consider making this 'hardcoded' on the calling end (ie
            # inside clone()) to make sure nobody accidentally nukes it via
            # subclassing?
            lazy=True,
        )

    def _modify(self, keypath: Tuple[str, ...], key: str, value: str) -> None:
        """
        Update our user-modifications config level with new data.

        :param tuple keypath:
            The key path identifying the sub-dict being updated. May be an
            empty tuple if the update is occurring at the topmost level.

        :param str key:
            The actual key receiving an update.

        :param value:
            The value being written.
        """
        # First, ensure we wipe the keypath from _deletions, in case it was
        # previously deleted.
        excise(self._deletions, keypath + (key,))
        # Now we can add it to the modifications structure.
        data = self._modifications
        keypath_list = list(keypath)
        while keypath_list:
            subkey = keypath_list.pop(0)
            # TODO: could use defaultdict here, but...meh?
            if subkey not in data:
                # TODO: generify this and the subsequent 3 lines...
                data[subkey] = {}
            data = data[subkey]
        data[key] = value
        self.merge()

    def _remove(self, keypath: Tuple[str, ...], key: str) -> None:
        """
        Like `._modify`, but for removal.
        """
        # NOTE: because deletions are processed in merge() last, we do not need
        # to remove things from _modifications on removal; but we *do* do the
        # inverse - remove from _deletions on modification.
        # TODO: may be sane to push this step up to callers?
        data = self._deletions
        keypath_list = list(keypath)
        while keypath_list:
            subkey = keypath_list.pop(0)
            if subkey in data:
                data = data[subkey]
                # If we encounter None, it means something higher up than our
                # requested keypath is already marked as deleted; so we don't
                # have to do anything or go further.
                if data is None:
                    return
                # Otherwise it's presumably another dict, so keep looping...
            else:
                # Key not found -> nobody's marked anything along this part of
                # the path for deletion, so we'll start building it out.
                data[subkey] = {}
                # Then prep for next iteration
                data = data[subkey]
        # Exited loop -> data must be the leafmost dict, so we can now set our
        # deleted key to None
        data[key] = None
        self.merge()


class AmbiguousMergeError(ValueError):
    pass


def merge_dicts(
    base: Dict[str, _T], updates: Optional[Dict[str, _T]]
) -> Dict[str, Union[_T]]:
    """
    Recursively merge dict ``updates`` into dict ``base`` (mutating ``base``.)

    * Values which are themselves dicts will be recursed into.
    * Values which are a dict in one input and *not* a dict in the other input
      (e.g. if our inputs were ``{'foo': 5}`` and ``{'foo': {'bar': 5}}``) are
      irreconciliable and will generate an exception.
    * Non-dict leaf values are run through `copy.copy` to avoid state bleed.

    .. note::
        This is effectively a lightweight `copy.deepcopy` which offers
        protection from mismatched types (dict vs non-dict) and avoids some
        core deepcopy problems (such as how it explodes on certain object
        types).

    :returns:
        The value of ``base``, which is mostly useful for wrapper functions
        like `copy_dict`.

    .. versionadded:: 1.0
    """
    # TODO: for chrissakes just make it return instead of mutating?
    for key, value in (updates or {}).items():
        # Dict values whose keys also exist in 'base' -> recurse
        # (But only if both types are dicts.)
        if key in base:
            if isinstance(value, dict):
                if isinstance(base[key], dict):
                    merge_dicts(cast(Dict[str, Any], base[key]), value)
                else:
                    raise _merge_error(base[key], value)
            else:
                if isinstance(base[key], dict):
                    raise _merge_error(base[key], value)
                # Fileno-bearing objects are probably 'real' files which do not
                # copy well & must be passed by reference. Meh.
                elif hasattr(value, "fileno"):
                    base[key] = value
                else:
                    base[key] = copy.copy(value)
        # New values get set anew
        else:
            # Dict values get reconstructed to avoid being references to the
            # updates dict, which can lead to nasty state-bleed bugs otherwise
            if isinstance(value, dict):
                base[key] = copy_dict(value)  # type: ignore[assignment]
            # Fileno-bearing objects are probably 'real' files which do not
            # copy well & must be passed by reference. Meh.
            elif hasattr(value, "fileno"):
                base[key] = value
            # Non-dict values just get set straight
            else:
                base[key] = copy.copy(value)
    return base


<<<<<<< HEAD
def _merge_error(orig: object, new_: object) -> AmbiguousMergeError:
=======
def _merge_error(orig: object, new: object) -> AmbiguousMergeError:
>>>>>>> 0124f7ed
    return AmbiguousMergeError(
        "Can't cleanly merge {} with {}".format(
            _format_mismatch(orig), _format_mismatch(new)
        )
    )


def _format_mismatch(x: object) -> str:
    return "{} ({!r})".format(type(x), x)


def copy_dict(source: Dict[str, _T]) -> Dict[str, _T]:
    """
    Return a fresh copy of ``source`` with as little shared state as possible.

    Uses `merge_dicts` under the hood, with an empty ``base`` dict; see its
    documentation for details on behavior.

    .. versionadded:: 1.0
    """
    return merge_dicts({}, source)


def excise(dict_: Dict[str, Any], keypath: Tuple[str, ...]) -> None:
    """
    Remove key pointed at by ``keypath`` from nested dict ``dict_``, if exists.

    .. versionadded:: 1.0
    """
    data = dict_
    keypath_list = list(keypath)
    leaf_key = keypath_list.pop()
    while keypath_list:
        key = keypath_list.pop(0)
        if key not in data:
            # Not there, nothing to excise
            return
        data = data[key]
    if leaf_key in data:
        del data[leaf_key]


def obliterate(base: Dict[str, Any], deletions: Dict[str, Any]) -> None:
    """
    Remove all (nested) keys mentioned in ``deletions``, from ``base``.

    .. versionadded:: 1.0
    """
    for key, value in deletions.items():
        if isinstance(value, dict):
            # NOTE: not testing for whether base[key] exists; if something's
            # listed in a deletions structure, it must exist in some source
            # somewhere, and thus also in the cache being obliterated.
            obliterate(base[key], deletions[key])
        else:  # implicitly None
            del base[key]<|MERGE_RESOLUTION|>--- conflicted
+++ resolved
@@ -16,11 +16,7 @@
 try:
     from importlib.machinery import SourceFileLoader
 except ImportError:  # PyPy3
-<<<<<<< HEAD
     from importlib._bootstrap import (  # type: ignore[import, no-redef]
-=======
-    from importlib._bootstrap import (  # type: ignore[no-redef]
->>>>>>> 0124f7ed
         _SourceFileLoader as SourceFileLoader,
     )
 
@@ -1234,11 +1230,7 @@
     return base
 
 
-<<<<<<< HEAD
-def _merge_error(orig: object, new_: object) -> AmbiguousMergeError:
-=======
 def _merge_error(orig: object, new: object) -> AmbiguousMergeError:
->>>>>>> 0124f7ed
     return AmbiguousMergeError(
         "Can't cleanly merge {} with {}".format(
             _format_mismatch(orig), _format_mismatch(new)
