--- conflicted
+++ resolved
@@ -28,11 +28,7 @@
 .. versionadded:: 1.0
 """
 
-<<<<<<< HEAD
 if sys.platform == "win32":  # https://github.com/python/mypy/issues/14604
-=======
-if sys.platform == "win32":
->>>>>>> 0124f7ed
     import msvcrt
     from ctypes import (
         Structure,
@@ -132,71 +128,6 @@
     cols, rows = _pty_size()
     # TODO: make defaults configurable?
     return (cols or 80, rows or 24)
-<<<<<<< HEAD
-
-
-def _pty_size() -> Tuple[Optional[int], Optional[int]]:
-    """
-    Suitable for most POSIX platforms.
-
-    .. versionadded:: 1.0
-    """
-    # Sentinel values to be replaced w/ defaults by caller
-    size = (None, None)
-    # We want two short unsigned integers (rows, cols)
-    fmt = "HH"
-    # Create an empty (zeroed) buffer for ioctl to map onto. Yay for C!
-    buf = struct.pack(fmt, 0, 0)
-    # Call TIOCGWINSZ to get window size of stdout, returns our filled
-    # buffer
-    try:
-        result = fcntl.ioctl(sys.stdout, termios.TIOCGWINSZ, buf)
-        # Unpack buffer back into Python data types
-        # NOTE: this unpack gives us rows x cols, but we return the
-        # inverse.
-        rows, cols = struct.unpack(fmt, result)
-        return (cols, rows)
-    # Fallback to emptyish return value in various failure cases:
-    # * sys.stdout being monkeypatched, such as in testing, and lacking .fileno
-    # * sys.stdout having a .fileno but not actually being attached to a TTY
-    # * termios not having a TIOCGWINSZ attribute (happens sometimes...)
-    # * other situations where ioctl doesn't explode but the result isn't
-    #   something unpack can deal with
-    except (struct.error, TypeError, IOError, AttributeError):
-        pass
-    return size
-
-
-def _win_pty_size() -> Tuple[Optional[int], Optional[int]]:
-    class CONSOLE_SCREEN_BUFFER_INFO(Structure):  # type: ignore[misc]
-        _fields_ = [
-            ("dwSize", _COORD),
-            ("dwCursorPosition", _COORD),
-            ("wAttributes", c_ushort),
-            ("srWindow", _SMALL_RECT),
-            ("dwMaximumWindowSize", _COORD),
-        ]
-
-    GetStdHandle = windll.kernel32.GetStdHandle
-    GetConsoleScreenBufferInfo = windll.kernel32.GetConsoleScreenBufferInfo
-    GetStdHandle.restype = HANDLE
-    GetConsoleScreenBufferInfo.argtypes = [
-        HANDLE,
-        POINTER(CONSOLE_SCREEN_BUFFER_INFO),
-    ]
-
-    hstd = GetStdHandle(-11)  # STD_OUTPUT_HANDLE = -11
-    csbi = CONSOLE_SCREEN_BUFFER_INFO()
-    ret = GetConsoleScreenBufferInfo(hstd, byref(csbi))
-
-    if ret:
-        sizex = csbi.srWindow.Right - csbi.srWindow.Left + 1
-        sizey = csbi.srWindow.Bottom - csbi.srWindow.Top + 1
-        return sizex, sizey
-    else:
-        return (None, None)
-=======
->>>>>>> 0124f7ed
 
 
 def stdin_is_foregrounded_tty(stream: IO) -> bool:
@@ -286,11 +217,7 @@
     # nonblocking fashion (e.g. a StringIO or regular file).
     if not has_fileno(input_):
         return True
-<<<<<<< HEAD
-    if WINDOWS:
-=======
     if sys.platform == "win32":
->>>>>>> 0124f7ed
         return msvcrt.kbhit()
     else:
         reads, _, _ = select.select([input_], [], [], 0.0)
