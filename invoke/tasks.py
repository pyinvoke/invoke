--- conflicted
+++ resolved
@@ -7,10 +7,7 @@
 import sys
 import types
 from copy import deepcopy
-<<<<<<< HEAD
-=======
 from functools import update_wrapper
->>>>>>> 0124f7ed
 from typing import (
     TYPE_CHECKING,
     Any,
@@ -36,17 +33,10 @@
     from inspect import Signature
     from .config import Config
 
-<<<<<<< HEAD
 _T = TypeVar("_T")
 
 
 class Task(Generic[_T]):
-=======
-T = TypeVar("T", bound=Callable)
-
-
-class Task(Generic[T]):
->>>>>>> 0124f7ed
     """
     Core object representing an executable task & its argument specification.
 
@@ -142,12 +132,8 @@
         # this for now.
         return hash(self.name) + hash(self.body)
 
-<<<<<<< HEAD
     # TODO(PY310): Use ParamSpec here and in Generic above.
     def __call__(self, *args: Any, **kwargs: Any) -> _T:
-=======
-    def __call__(self, *args: Any, **kwargs: Any) -> T:
->>>>>>> 0124f7ed
         # Guard against calling tasks with no context.
         if not isinstance(args[0], Context):
             err = "Task expected a Context as its first arg, got {} instead!"
@@ -304,7 +290,6 @@
         return args
 
 
-<<<<<<< HEAD
 @overload
 def task(arg1: Callable[..., _T], /) -> Task[_T]:
     ...
@@ -312,9 +297,6 @@
 def task(arg1: Any = ..., *args: Any, **kwargs: Any) -> Callable[[Callable[..., _T]], Task[_T]]:
     ...
 def task(*args: Any, **kwargs: Any) -> Any:
-=======
-def task(*args: Any, **kwargs: Any) -> Callable:
->>>>>>> 0124f7ed
     """
     Marks wrapped callable object as a valid Invoke task.
 
@@ -379,47 +361,8 @@
                 "May not give *args and 'pre' kwarg simultaneously!"
             )
         kwargs["pre"] = args
-<<<<<<< HEAD
-    # @task(options)
-    # TODO: why the heck did we originally do this in this manner instead of
-    # simply delegating to Task?! Let's just remove all this sometime & see
-    # what, if anything, breaks.
-    name = kwargs.pop("name", None)
-    aliases = kwargs.pop("aliases", ())
-    positional = kwargs.pop("positional", None)
-    optional = tuple(kwargs.pop("optional", ()))
-    iterable = kwargs.pop("iterable", None)
-    incrementable = kwargs.pop("incrementable", None)
-    default = kwargs.pop("default", False)
-    auto_shortflags = kwargs.pop("auto_shortflags", True)
-    help = kwargs.pop("help", {})
-    pre = kwargs.pop("pre", [])
-    post = kwargs.pop("post", [])
-    autoprint = kwargs.pop("autoprint", False)
-
-    def inner(obj: Callable[..., _T]) -> Task[_T]:
-        _obj = klass(
-            obj,
-            name=name,
-            aliases=aliases,
-            positional=positional,
-            optional=optional,
-            iterable=iterable,
-            incrementable=incrementable,
-            default=default,
-            auto_shortflags=auto_shortflags,
-            help=help,
-            pre=pre,
-            post=post,
-            autoprint=autoprint,
-            # Pass in any remaining kwargs as-is.
-            **kwargs
-        )
-        return _obj
-=======
->>>>>>> 0124f7ed
-
-    def inner(body: Callable) -> Task[T]:
+
+    def inner(body: Callable[..., _T]) -> Task[_T]:
         _task = klass(body, **kwargs)
         return _task
 
@@ -550,11 +493,7 @@
         return klass(**data)
 
 
-<<<<<<< HEAD
 def call(task: Task[_T], *args: Any, **kwargs: Any) -> Call[_T]:
-=======
-def call(task: "Task", *args: Any, **kwargs: Any) -> "Call":
->>>>>>> 0124f7ed
     """
     Describes execution of a `.Task`, typically with pre-supplied arguments.
 
