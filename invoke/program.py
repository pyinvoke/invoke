--- conflicted
+++ resolved
@@ -5,20 +5,7 @@
 import sys
 import textwrap
 from importlib import import_module  # buffalo buffalo
-<<<<<<< HEAD
 from typing import TYPE_CHECKING, Any, Dict, List, Optional, Sequence, Tuple, Type, Union
-=======
-from typing import (
-    TYPE_CHECKING,
-    Any,
-    Dict,
-    List,
-    Optional,
-    Sequence,
-    Tuple,
-    Type,
-)
->>>>>>> 0124f7ed
 
 from . import Collection, Config, Executor, FilesystemLoader
 from .completion.complete import complete, print_completion_script
@@ -198,13 +185,8 @@
         name: Optional[str] = None,
         binary: Optional[str] = None,
         loader_class: Optional[Type["Loader"]] = None,
-<<<<<<< HEAD
         executor_class: Optional[Type[Executor]] = None,
         config_class: Optional[Type[Config]] = None,
-=======
-        executor_class: Optional[Type["Executor"]] = None,
-        config_class: Optional[Type["Config"]] = None,
->>>>>>> 0124f7ed
         binary_names: Optional[List[str]] = None,
     ) -> None:
         """
@@ -588,13 +570,7 @@
             # "normal" but also its own possible source of bugs/confusion...
             module = import_module(module_path)
             klass = getattr(module, class_name)
-<<<<<<< HEAD
-        executor = klass(
-            self.collection, self.config, self.core
-        )
-=======
         executor = klass(self.collection, self.config, self.core)
->>>>>>> 0124f7ed
         executor.execute(*self.tasks)
 
     def normalize_argv(self, argv: Union[List[str], str, None]) -> None:
@@ -956,13 +932,7 @@
             # TODO: trim/prefix dots
             print("Default{} task: {}\n".format(specific, default))
 
-<<<<<<< HEAD
     def print_columns(self, tuples: Sequence[Tuple[str, Optional[str]]]) -> None:
-=======
-    def print_columns(
-        self, tuples: Sequence[Tuple[str, Optional[str]]]
-    ) -> None:
->>>>>>> 0124f7ed
         """
         Print tabbed columns from (name, help) ``tuples``.
 
