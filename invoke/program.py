--- conflicted
+++ resolved
@@ -7,14 +7,8 @@
 
 from .util import six
 
-<<<<<<< HEAD
 from .completion.complete import complete, print_completion_script
-from .config import Config
-from .loader import FilesystemLoader
-=======
 from . import Collection, Config, Executor, FilesystemLoader
-from .complete import complete
->>>>>>> 422de88a
 from .parser import Parser, ParserContext, Argument
 from .exceptions import (
     UnexpectedExit, CollectionNotFound, ParseError, Exit,
