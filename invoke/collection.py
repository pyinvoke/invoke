--- conflicted
+++ resolved
@@ -128,9 +128,6 @@
         return self.name == other.name and self.tasks == other.tasks
 
     @classmethod
-<<<<<<< HEAD
-    def from_module(cls, module, name=None, config=None, loaded_from=None):
-=======
     def from_module(
         cls,
         module,
@@ -139,7 +136,6 @@
         loaded_from=None,
         auto_dash_names=None,
     ):
->>>>>>> 5fdc56d7
         """
         Return a new `.Collection` created from ``module``.
 
@@ -186,7 +182,7 @@
                 loaded_from=loaded_from,
                 auto_dash_names=auto_dash_names,
             )
-            return Collection(*args, **kwargs)
+            return cls(*args, **kwargs)
         # See if the module provides a default NS to use in lieu of creating
         # our own collection.
         for candidate in ('ns', 'namespace'):
@@ -209,11 +205,7 @@
             vars(module).values()
         )
         # Again, explicit name wins over implicit one from module path
-<<<<<<< HEAD
-        collection = cls(name or module_name, loaded_from=loaded_from)
-=======
         collection = instantiate()
->>>>>>> 5fdc56d7
         for task in tasks:
             collection.add_task(task)
         if config:
