--- conflicted
+++ resolved
@@ -1389,12 +1389,8 @@
         else:
             return self.process.returncode
 
-<<<<<<< HEAD
     def stop(self) -> None:
-=======
-    def stop(self):
         super().stop()
->>>>>>> 13de77f9
         # If we opened a PTY for child communications, make sure to close() it,
         # otherwise long-running Invoke-using processes exhaust their file
         # descriptors eventually.
