from collections import namedtuple
from contextlib import contextmanager
from types import TracebackType
from typing import Any, Iterator, List, IO, Optional, Tuple, Type, Union
import io
import logging
import os
import threading
import sys

# NOTE: This is the canonical location for commonly-used vendored modules,
# which is the only spot that performs this try/except to allow repackaged
# Invoke to function (e.g. distro packages which unvendor the vendored bits and
# thus must import our 'vendored' stuff from the overall environment.)
# All other uses of Lexicon, etc should do 'from .util import lexicon' etc.
# Saves us from having to update the same logic in a dozen places.
# TODO: would this make more sense to put _into_ invoke.vendor? That way, the
# import lines which now read 'from .util import <third party stuff>' would be
# more obvious. Requires packagers to leave invoke/vendor/__init__.py alone tho
try:
    from .vendor.lexicon import Lexicon  # noqa
    from .vendor import yaml  # noqa
except ImportError:
<<<<<<< HEAD
    from lexicon import Lexicon  # type: ignore[no-redef]  # noqa
    import yaml  # type: ignore[no-redef]  # noqa
=======
    from lexicon import Lexicon  # type: ignore[no-redef] # noqa
    import yaml  # type: ignore[no-redef] # noqa
>>>>>>> 0124f7ed


LOG_FORMAT = "%(name)s.%(module)s.%(funcName)s: %(message)s"


def enable_logging() -> None:
    logging.basicConfig(level=logging.DEBUG, format=LOG_FORMAT)


# Allow from-the-start debugging (vs toggled during load of tasks module) via
# shell env var.
if os.environ.get("INVOKE_DEBUG"):
    enable_logging()

# Add top level logger functions to global namespace. Meh.
log = logging.getLogger("invoke")
debug = log.debug


def task_name_sort_key(name: str) -> Tuple[List[str], str]:
    """
    Return key tuple for use sorting dotted task names, via e.g. `sorted`.

    .. versionadded:: 1.0
    """
    parts = name.split(".")
    return (
        # First group/sort by non-leaf path components. This keeps everything
        # grouped in its hierarchy, and incidentally puts top-level tasks
        # (whose non-leaf path set is the empty list) first, where we want them
        parts[:-1],
        # Then we sort lexicographically by the actual task name
        parts[-1],
    )


# TODO: Make part of public API sometime
@contextmanager
def cd(where: str) -> Iterator[None]:
    cwd = os.getcwd()
    os.chdir(where)
    try:
        yield
    finally:
        os.chdir(cwd)


def has_fileno(stream: IO) -> bool:
    """
    Cleanly determine whether ``stream`` has a useful ``.fileno()``.

    .. note::
        This function helps determine if a given file-like object can be used
        with various terminal-oriented modules and functions such as `select`,
        `termios`, and `tty`. For most of those, a fileno is all that is
        required; they'll function even if ``stream.isatty()`` is ``False``.

    :param stream: A file-like object.

    :returns:
        ``True`` if ``stream.fileno()`` returns an integer, ``False`` otherwise
        (this includes when ``stream`` lacks a ``fileno`` method).

    .. versionadded:: 1.0
    """
    try:
        return isinstance(stream.fileno(), int)
    except (AttributeError, io.UnsupportedOperation):
        return False


def isatty(stream: IO) -> bool:
    """
    Cleanly determine whether ``stream`` is a TTY.

    Specifically, first try calling ``stream.isatty()``, and if that fails
    (e.g. due to lacking the method entirely) fallback to `os.isatty`.

    .. note::
        Most of the time, we don't actually care about true TTY-ness, but
        merely whether the stream seems to have a fileno (per `has_fileno`).
        However, in some cases (notably the use of `pty.fork` to present a
        local pseudoterminal) we need to tell if a given stream has a valid
        fileno but *isn't* tied to an actual terminal. Thus, this function.

    :param stream: A file-like object.

    :returns:
        A boolean depending on the result of calling ``.isatty()`` and/or
        `os.isatty`.

    .. versionadded:: 1.0
    """
    # If there *is* an .isatty, ask it.
    if hasattr(stream, "isatty") and callable(stream.isatty):
        return stream.isatty()
    # If there wasn't, see if it has a fileno, and if so, ask os.isatty
    elif has_fileno(stream):
        return os.isatty(stream.fileno())
    # If we got here, none of the above worked, so it's reasonable to assume
    # the darn thing isn't a real TTY.
    return False


def helpline(obj: object) -> Optional[str]:
    """
    Yield an object's first docstring line, or None if there was no docstring.

    .. versionadded:: 1.0
    """
    docstring = obj.__doc__
    if (
        not docstring
        or not docstring.strip()
        or docstring == type(obj).__doc__
    ):
        return None
    return docstring.lstrip().splitlines()[0]


class ExceptionHandlingThread(threading.Thread):
    """
    Thread handler making it easier for parent to handle thread exceptions.

    Based in part on Fabric 1's ThreadHandler. See also Fabric GH issue #204.

    When used directly, can be used in place of a regular ``threading.Thread``.
    If subclassed, the subclass must do one of:

    - supply ``target`` to ``__init__``
    - define ``_run()`` instead of ``run()``

    This is because this thread's entire point is to wrap behavior around the
    thread's execution; subclasses could not redefine ``run()`` without
    breaking that functionality.

    .. versionadded:: 1.0
    """

<<<<<<< HEAD
    # TODO: legacy cruft that needs to be removed
    exc_info: Optional[
        Union[
            Tuple[Type[BaseException], BaseException, TracebackType],
            Tuple[None, None, None],
        ]
    ]

    # TODO(PY312): https://peps.python.org/pep-0692/
=======
>>>>>>> 0124f7ed
    def __init__(self, **kwargs: Any) -> None:
        """
        Create a new exception-handling thread instance.

        Takes all regular `threading.Thread` keyword arguments, via
        ``**kwargs`` for easier display of thread identity when raising
        captured exceptions.
        """
        super().__init__(**kwargs)
        # No record of why, but Fabric used daemon threads ever since the
        # switch from select.select, so let's keep doing that.
        self.daemon = True
        # Track exceptions raised in run()
        self.kwargs = kwargs
        # TODO: legacy cruft that needs to be removed
        self.exc_info: Optional[
            Union[
                Tuple[Type[BaseException], BaseException, TracebackType],
                Tuple[None, None, None],
            ]
        ] = None

    def run(self) -> None:
        try:
            # Allow subclasses implemented using the "override run()'s body"
            # approach to work, by using _run() instead of run(). If that
            # doesn't appear to be the case, then assume we're being used
            # directly and just use super() ourselves.
            # XXX https://github.com/python/mypy/issues/1424
            if hasattr(self, "_run") and callable(self._run):  # type: ignore
                # TODO: this could be:
                # - io worker with no 'result' (always local)
                # - tunnel worker, also with no 'result' (also always local)
                # - threaded concurrent run(), sudo(), put(), etc, with a
                # result (not necessarily local; might want to be a subproc or
                # whatever eventually)
                # TODO: so how best to conditionally add a "capture result
                # value of some kind"?
                # - update so all use cases use subclassing, add functionality
                # alongside self.exception() that is for the result of _run()
                # - split out class that does not care about result of _run()
                # and let it continue acting like a normal thread (meh)
                # - assume the run/sudo/etc case will use a queue inside its
                # worker body, orthogonal to how exception handling works
                self._run()  # type: ignore
            else:
                super().run()
        except BaseException:
            # Store for actual reraising later
            self.exc_info = sys.exc_info()
            # And log now, in case we never get to later (e.g. if executing
            # program is hung waiting for us to do something)
            msg = "Encountered exception {!r} in thread for {!r}"
            # Name is either target function's dunder-name, or just "_run" if
            # we were run subclass-wise.
            name = "_run"
            if "target" in self.kwargs:
                name = self.kwargs["target"].__name__
            debug(msg.format(self.exc_info[1], name))  # noqa

    def exception(self) -> Optional["ExceptionWrapper"]:
        """
        If an exception occurred, return an `.ExceptionWrapper` around it.

        :returns:
            An `.ExceptionWrapper` managing the result of `sys.exc_info`, if an
            exception was raised during thread execution. If no exception
            occurred, returns ``None`` instead.

        .. versionadded:: 1.0
        """
        if self.exc_info is None:
            return None
        return ExceptionWrapper(self.kwargs, *self.exc_info)

    @property
    def is_dead(self) -> bool:
        """
        Returns ``True`` if not alive and has a stored exception.

        Used to detect threads that have excepted & shut down.

        .. versionadded:: 1.0
        """
        # NOTE: it seems highly unlikely that a thread could still be
        # is_alive() but also have encountered an exception. But hey. Why not
        # be thorough?
        return (not self.is_alive()) and self.exc_info is not None

    def __repr__(self) -> str:
        # TODO: beef this up more
        return self.kwargs["target"].__name__


# NOTE: ExceptionWrapper defined here, not in exceptions.py, to avoid circular
# dependency issues (e.g. Failure subclasses need to use some bits from this
# module...)
#: A namedtuple wrapping a thread-borne exception & that thread's arguments.
#: Mostly used as an intermediate between `.ExceptionHandlingThread` (which
#: preserves initial exceptions) and `.ThreadException` (which holds 1..N such
#: exceptions, as typically multiple threads are involved.)
ExceptionWrapper = namedtuple(
    "ExceptionWrapper", "kwargs type value traceback"
)<|MERGE_RESOLUTION|>--- conflicted
+++ resolved
@@ -21,13 +21,8 @@
     from .vendor.lexicon import Lexicon  # noqa
     from .vendor import yaml  # noqa
 except ImportError:
-<<<<<<< HEAD
-    from lexicon import Lexicon  # type: ignore[no-redef]  # noqa
-    import yaml  # type: ignore[no-redef]  # noqa
-=======
     from lexicon import Lexicon  # type: ignore[no-redef] # noqa
     import yaml  # type: ignore[no-redef] # noqa
->>>>>>> 0124f7ed
 
 
 LOG_FORMAT = "%(name)s.%(module)s.%(funcName)s: %(message)s"
@@ -167,18 +162,7 @@
     .. versionadded:: 1.0
     """
 
-<<<<<<< HEAD
-    # TODO: legacy cruft that needs to be removed
-    exc_info: Optional[
-        Union[
-            Tuple[Type[BaseException], BaseException, TracebackType],
-            Tuple[None, None, None],
-        ]
-    ]
-
     # TODO(PY312): https://peps.python.org/pep-0692/
-=======
->>>>>>> 0124f7ed
     def __init__(self, **kwargs: Any) -> None:
         """
         Create a new exception-handling thread instance.
